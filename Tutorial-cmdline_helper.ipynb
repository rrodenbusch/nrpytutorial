{
 "cells": [
  {
   "cell_type": "markdown",
   "metadata": {},
   "source": [
    "<script async src=\"https://www.googletagmanager.com/gtag/js?id=UA-59152712-8\"></script>\n",
    "<script>\n",
    "  window.dataLayer = window.dataLayer || [];\n",
    "  function gtag(){dataLayer.push(arguments);}\n",
    "  gtag('js', new Date());\n",
    "\n",
    "  gtag('config', 'UA-59152712-8');\n",
    "</script>\n",
    "\n",
    "# `cmdline_helper.py`: Multi-platform command-line helper functions\n",
    "## Authors: Brandon Clark & Zach Etienne\n",
    "\n",
    "## This notebook presents the functionality of the [cmdline_helper.py](../edit/cmdline_helper.py) NRPy+ module.\n",
    "\n",
    "**Notebook Status:** <font color=orange><b> Self-Validated </b></font>\n",
    "\n",
    "**Validation Notes:** This tutorial notebook has been confirmed to be self-consistent with its corresponding NRPy+ module, as documented [below](#code_validation). **Additional validation tests may have been performed, but are as yet, undocumented. (TODO)**\n",
    "\n",
    "### NRPy+ Python Module associated with this notebook: [cmdline_helper.py](../edit/cmdline_helper.py)\n",
    "\n",
    "## Introduction:\n",
    "Throughout the NRPy+ tutorial there are a handful of modules that require interaction with the command line, to compile C code, manipulate files, execute code, etc. This module serves as a reference for Python functions that exist in [cmdline_helper](../edit/cmdline_helper.py), which is designed to be compatible with Linux, Windows, and Mac OS command line interfaces."
   ]
  },
  {
   "cell_type": "markdown",
   "metadata": {},
   "source": [
    "<a id='toc'></a>\n",
    "\n",
    "# Table of Contents\n",
    "$$\\label{toc}$$\n",
    "\n",
    "This notebook is organized as follows\n",
    "\n",
    "1. [Step 1](#initializenrpy): Initialize core Python/NRPy+ modules\n",
    "1. [Step 2](#functions): The Functions\n",
    "    1. [Step 2.a](#checkexec): **`check_executable_exists()`**\n",
    "    1. [Step 2.b](#compile): **`C_compile()`** and **`new_C_compile()`**\n",
    "    1. [Step 2.c](#execute): **`Execute()`**\n",
    "    1. [Step 2.d](#output): **`Execute_input_string()`**\n",
    "    1. [Step 2.e](#delete):  **`delete_existing_files()`** & **`mkdir()`**\n",
    "1. [Step 3](#code_validation): Code Validation against `cmdline_helper.py`NRPy+ module\n",
    "1. [Step 4](#latex_pdf_output): Output this notebook to $\\LaTeX$-formatted PDF file"
   ]
  },
  {
   "cell_type": "markdown",
   "metadata": {},
   "source": [
    "<a id='initializenrpy'></a>\n",
    "\n",
    "# Step 1: Initialize core NRPy+ modules \\[Back to [top](#toc)\\]\n",
    "$$\\label{initializenrpy}$$\n",
    "\n",
    "Let's start by importing the necessary Python modules."
   ]
  },
  {
   "cell_type": "code",
   "execution_count": 1,
   "metadata": {
    "execution": {
     "iopub.execute_input": "2021-01-16T21:04:00.340446Z",
     "iopub.status.busy": "2021-01-16T21:04:00.339979Z",
     "iopub.status.idle": "2021-01-16T21:04:00.342709Z",
     "shell.execute_reply": "2021-01-16T21:04:00.342249Z"
    }
   },
   "outputs": [
    {
     "name": "stdout",
     "output_type": "stream",
     "text": [
      "Overwriting cmdline_helper-validation.py\n"
     ]
    }
   ],
   "source": [
    "%%writefile cmdline_helper-validation.py\n",
    "# As documented in the NRPy+ tutorial notebook\n",
    "# Tutorial-cmdline_helper.ipynb, this Python script\n",
    "# provides a multi-platform means to run executables,\n",
    "# remove files, and compile code.\n",
    "\n",
    "# Basic functions:\n",
    "# check_executable_exists(): Check to see whether an executable exists.\n",
    "#                            Error out or return False if it does not exist;\n",
    "#                            return True if executable exists in PATH.\n",
    "# C_compile(): Compile C code using gcc.\n",
    "# Execute(): Execute generated executable file, using taskset\n",
    "#            if available. Calls Execute_input_string() to\n",
    "#            redirect output from stdout & stderr to desired\n",
    "#            destinations.\n",
    "# Execute_input_string(): Executes an input string and redirects\n",
    "#            output from stdout & stderr to desired destinations.\n",
    "# delete_existing_files(file_or_wildcard):\n",
    "#          Runs del file_or_wildcard in Windows, or\n",
    "#                rm file_or_wildcard in Linux/MacOS\n",
    "\n",
    "# Authors: Brandon Clark\n",
    "#          Zach Etienne\n",
    "#          zachetie **at** gmail **dot* com\n",
    "#          Kevin Lituchy\n",
    "\n",
    "import io, os, shlex, subprocess, sys, time, multiprocessing, getpass, platform, glob"
   ]
  },
  {
   "cell_type": "markdown",
   "metadata": {},
   "source": [
    "<a id='functions'></a>\n",
    "\n",
    "# Step 2: The Functions \\[Back to [top](#toc)\\]\n",
    "$$\\label{functions}$$\n",
    "\n",
    "<a id='checkexec'></a>\n",
    "\n",
    "## Step 2.a: `check_executable_exists()` \\[Back to [top](#toc)\\]\n",
    "$$\\label{checkexec}$$\n",
    "\n",
    "`check_executable_exists()` takes the required string `exec_name` (i.e., the name of the executable) as its first input. Its second input is the optional boolean `error_if_not_found`, which defaults to `True` (so that it exits with an error if the executable is not found).\n",
    "\n",
    "`check_executable_exists()` returns `True` if the executable exists, and `False` if the executable does not exist and `error_if_not_found` is set to `False`."
   ]
  },
  {
   "cell_type": "code",
   "execution_count": 2,
   "metadata": {
    "execution": {
     "iopub.execute_input": "2021-01-16T21:04:00.345259Z",
     "iopub.status.busy": "2021-01-16T21:04:00.344787Z",
     "iopub.status.idle": "2021-01-16T21:04:00.347303Z",
     "shell.execute_reply": "2021-01-16T21:04:00.346936Z"
    }
   },
   "outputs": [
    {
     "name": "stdout",
     "output_type": "stream",
     "text": [
      "Appending to cmdline_helper-validation.py\n"
     ]
    }
   ],
   "source": [
    "%%writefile -a cmdline_helper-validation.py\n",
    "\n",
    "# check_executable_exists(): Check to see whether an executable exists.\n",
    "#                            Error out or return False if it does not exist;\n",
    "#                            return True if executable exists in PATH.\n",
    "def check_executable_exists(exec_name, error_if_not_found=True):\n",
    "    cmd = \"where\" if os.name == \"nt\" else \"which\"\n",
    "    try:\n",
    "        subprocess.check_output([cmd, exec_name])\n",
    "    except subprocess.CalledProcessError:\n",
    "        if error_if_not_found:\n",
    "            print(\"Sorry, cannot execute the command: \" + exec_name)\n",
    "            sys.exit(1)\n",
    "        else:\n",
    "            return False\n",
    "    return True"
   ]
  },
  {
   "cell_type": "markdown",
   "metadata": {},
   "source": [
    "<a id='compile'></a>\n",
    "\n",
    "## Step 2.b: **`C_compile()`** and **`new_C_compile()`** \\[Back to [top](#toc)\\]\n",
    "$$\\label{compile}$$\n",
    "\n",
    "### `C_compile()`\n",
    "\n",
    "The `C_compile()` function takes the following inputs as **strings**\n",
    "* Path name to the generated C_file, `\"main_C_output_path\"`, and\n",
    "* Name of the executable playground file, `\"main_C_output_file\"`.\n",
    "\n",
    "The `C_compile()` function first checks for a ***gcc compiler***, which is a must when compiling C code within the NRPy+ tutorial. The function then removes any existing executable file. After that, the function constructs a script `compile_string` to run the compilation based on the function inputs and the operating system (OS) in use.\n",
    "\n",
    "Finally, it runs the actual compilation, by passing the compilation script `compile_string` on to the `Execute_input_string()` function, see [Step 2.d](#output)."
   ]
  },
  {
   "cell_type": "code",
   "execution_count": 3,
   "metadata": {
    "execution": {
     "iopub.execute_input": "2021-01-16T21:04:00.350611Z",
     "iopub.status.busy": "2021-01-16T21:04:00.350193Z",
     "iopub.status.idle": "2021-01-16T21:04:00.353091Z",
     "shell.execute_reply": "2021-01-16T21:04:00.352682Z"
    },
    "scrolled": true
   },
   "outputs": [
    {
     "name": "stdout",
     "output_type": "stream",
     "text": [
      "Appending to cmdline_helper-validation.py\n"
     ]
    }
   ],
   "source": [
    "%%writefile -a cmdline_helper-validation.py\n",
    "\n",
    "# C_compile(): Write a function to compile the Main C code into an executable file\n",
    "def C_compile(main_C_output_path, main_C_output_file, compile_mode=\"optimized\", custom_compile_string=\"\", additional_libraries=\"\"):\n",
    "    print(\"Compiling executable...\")\n",
    "    # Step 1: Check for gcc compiler\n",
    "    check_executable_exists(\"gcc\")\n",
    "\n",
    "    if additional_libraries != \"\":\n",
    "        additional_libraries = \" \" + additional_libraries\n",
    "\n",
    "    # Step 2: Delete existing version of executable\n",
    "    if os.name == \"nt\":\n",
    "        main_C_output_file += \".exe\"\n",
    "    delete_existing_files(main_C_output_file)\n",
    "\n",
    "    # Step 3: Compile the executable\n",
    "    if compile_mode==\"safe\":\n",
    "        compile_string = \"gcc -std=gnu99 -O2 -g -fopenmp \"+str(main_C_output_path)+\" -o \"+str(main_C_output_file)+\" -lm\"+additional_libraries\n",
    "        Execute_input_string(compile_string, os.devnull)\n",
    "        # Check if executable exists (i.e., compile was successful), if not, try with more conservative compile flags.\n",
    "        if not os.path.isfile(main_C_output_file):\n",
    "            # Step 3.A: Maybe gcc is actually clang in disguise (as in MacOS)?!\n",
    "            #           https://stackoverflow.com/questions/33357029/using-openmp-with-clang\n",
    "            print(\"Most safe failed. Probably on MacOS. Replacing -fopenmp with -fopenmp=libomp:\")\n",
    "            compile_string = \"gcc -std=gnu99 -O2 -fopenmp=libomp \"+str(main_C_output_path)+\" -o \"+str(main_C_output_file)+\" -lm\"+additional_libraries\n",
    "            Execute_input_string(compile_string, os.devnull)\n",
    "        if not os.path.isfile(main_C_output_file):\n",
    "            print(\"Sorry, compilation failed\")\n",
    "            sys.exit(1)\n",
    "    elif compile_mode==\"icc\":\n",
    "        check_executable_exists(\"icc\")\n",
    "        compile_string = \"icc -std=gnu99 -O2 -xHost -qopenmp -unroll \"+str(main_C_output_path)+\" -o \"+str(main_C_output_file)+\" -lm\"+additional_libraries\n",
    "        Execute_input_string(compile_string, os.devnull)\n",
    "        # Check if executable exists (i.e., compile was successful), if not, try with more conservative compile flags.\n",
    "        if not os.path.isfile(main_C_output_file):\n",
    "            print(\"Sorry, compilation failed\")\n",
    "            sys.exit(1)\n",
    "    elif compile_mode==\"custom\":\n",
    "        Execute_input_string(custom_compile_string, os.devnull)\n",
    "        # Check if executable exists (i.e., compile was successful), if not, try with more conservative compile flags.\n",
    "        if not os.path.isfile(main_C_output_file):\n",
    "            print(\"Sorry, compilation failed\")\n",
    "            sys.exit(1)\n",
    "    elif compile_mode==\"optimized\":\n",
    "        compile_string = \"gcc -std=gnu99 -Ofast -fopenmp -march=native -funroll-loops \"+str(main_C_output_path)+\" -o \"+str(main_C_output_file)+\" -lm\"+additional_libraries\n",
    "        Execute_input_string(compile_string, os.devnull)\n",
    "        # Check if executable exists (i.e., compile was successful), if not, try with more conservative compile flags.\n",
    "        if not os.path.isfile(main_C_output_file):\n",
    "            # Step 3.A: Revert to more compatible gcc compile option\n",
    "            print(\"Most optimized compilation failed. Removing -march=native:\")\n",
    "            compile_string = \"gcc -std=gnu99 -Ofast -fopenmp -funroll-loops \"+str(main_C_output_path)+\" -o \"+str(main_C_output_file)+\" -lm\"+additional_libraries\n",
    "            Execute_input_string(compile_string, os.devnull)\n",
    "        if not os.path.isfile(main_C_output_file):\n",
    "            # Step 3.B: Revert to maximally compatible gcc compile option\n",
    "            print(\"Next-to-most optimized compilation failed. Moving to maximally-compatible gcc compile option:\")\n",
    "            compile_string = \"gcc -std=gnu99 -O2 \"+str(main_C_output_path)+\" -o \"+str(main_C_output_file)+\" -lm\"+additional_libraries\n",
    "            Execute_input_string(compile_string, os.devnull)\n",
    "        # Step 3.C: If there are still missing components within the compiler, say compilation failed\n",
    "        if not os.path.isfile(main_C_output_file):\n",
    "            print(\"Sorry, compilation failed\")\n",
    "            sys.exit(1)\n",
    "    elif compile_mode==\"emscripten\":\n",
    "        compile_string = \"emcc -std=gnu99 -s -O3 -march=native -funroll-loops -s ALLOW_MEMORY_GROWTH=1 \"\\\n",
    "            +str(main_C_output_path)+\" -o \"+str(main_C_output_file)+\" -lm \"+additional_libraries\n",
    "        Execute_input_string(compile_string, os.devnull)\n",
    "        # Check if executable exists (i.e., compile was successful), if not, try with more conservative compile flags.\n",
    "        # If there are still missing components within the compiler, say compilation failed\n",
    "        if not os.path.isfile(main_C_output_file):\n",
    "            print(\"Sorry, compilation failed.\")\n",
    "            sys.exit(1)\n",
    "    else:\n",
    "        print(\"Sorry, compile_mode = \\\"\"+compile_mode+\"\\\" unsupported.\")\n",
    "        sys.exit(1)\n",
    "\n",
    "    print(\"Finished compilation.\")"
   ]
  },
  {
   "cell_type": "markdown",
   "metadata": {},
   "source": [
    "### `new_C_compile()`\n",
    "\n",
    "The `new_C_compile()` function first constructs a `Makefile` from all functions registered to `outputC`'s `outC_function_dict`, and then attempts to compile the code using a parallel `make`. If that fails (e.g., due to the `make` command not being found or optimizations not being supported), it instead constructs a script that builds the code in serial with most compiler optimizations disabled.\n",
    "\n",
    "`new_C_compile()` takes the following inputs:\n",
    "* `Ccodesrootdir`: Path to the generated C code, `Makefile`, and executable.\n",
    "* `exec_name`: File name of executable.\n",
    "* `uses_free_parameters_h=False` (optional): Will cause the compilation of `main.c` to depend on `free_parameters.h`, such that if the latter is updated `main.c` will be recompiled due to `make` being run.\n",
    "* `compiler_opt_option=\"fast\"` (optional): Optimization option for compilation. Choose from `fast`, `fastdebug`, or `debug`. The latter two will enable the `-g` flag.\n",
    "* `addl_CFLAGS=None` (optional): A list of additional compiler flags. E.g., `[-funroll-loops,-ffast-math]`.\n",
    "* `addl_libraries=None` (optional): A list of additional libraries against which to link.\n",
    "* `mkdir_Ccodesrootdir=True` (optional): Attempt to make the `Ccodesrootdir` directory if it doesn't exist. If it does exist, this has no effect.\n",
    "* `CC=\"gcc\"` (optional): Choose the compiler. `\"gcc\"` should be used for the C compiler and `\"g++\"` for C++. FIXME: Other compilers may throw warnings due to default compilation flags being incompatible.\n",
    "* `attempt=1` (optional, **do not touch**): An internal flag used to recursively call this function again in case the `Makefile` build fails (runs a shell script in serial with debug options disabled, as a backup)."
   ]
  },
  {
   "cell_type": "code",
   "execution_count": 4,
   "metadata": {},
   "outputs": [
    {
     "name": "stdout",
     "output_type": "stream",
     "text": [
      "Appending to cmdline_helper-validation.py\n"
     ]
    }
   ],
   "source": [
    "%%writefile -a cmdline_helper-validation.py\n",
    "\n",
    "\n",
    "from outputC import construct_Makefile_from_outC_function_dict\n",
    "def new_C_compile(Ccodesrootdir, exec_name, uses_free_parameters_h=False,\n",
    "                  compiler_opt_option=\"fast\", addl_CFLAGS=None,\n",
    "                  addl_libraries=None, mkdir_Ccodesrootdir=True, CC=\"gcc\", attempt=1):\n",
    "    check_executable_exists(\"gcc\")\n",
    "    use_make = check_executable_exists(\"make\", error_if_not_found=False)\n",
    "\n",
    "    construct_Makefile_from_outC_function_dict(Ccodesrootdir, exec_name, uses_free_parameters_h,\n",
    "                                               compiler_opt_option, addl_CFLAGS,\n",
    "                                               addl_libraries, mkdir_Ccodesrootdir, use_make, CC=CC)\n",
    "    orig_working_directory = os.getcwd()\n",
    "    os.chdir(Ccodesrootdir)\n",
    "    if use_make:\n",
    "        Execute_input_string(\"make -j\" + str(int(multiprocessing.cpu_count()) + 2), os.devnull)\n",
    "    else:\n",
    "        Execute_input_string(os.path.join(\"./\", \"backup_script_nomake.sh\"))\n",
    "    os.chdir(orig_working_directory)\n",
    "\n",
    "    if not os.path.isfile(os.path.join(Ccodesrootdir, exec_name)) and attempt == 1:\n",
    "        print(\"Optimized compilation FAILED. Removing optimizations (including OpenMP) and retrying with debug enabled...\")\n",
    "        # First clean up object files.\n",
    "        filelist = glob.glob(os.path.join(Ccodesrootdir, \"*.o\"))\n",
    "        for file in filelist:\n",
    "            os.remove(file)\n",
    "        # Then retry compilation (recursion)\n",
    "        new_C_compile(Ccodesrootdir, exec_name, uses_free_parameters_h,\n",
    "                      compiler_opt_option=\"debug\", addl_CFLAGS=addl_CFLAGS,\n",
    "                      addl_libraries=addl_libraries, mkdir_Ccodesrootdir=mkdir_Ccodesrootdir, CC=CC, attempt=2)\n",
    "    if not os.path.isfile(os.path.join(Ccodesrootdir, exec_name)) and attempt == 2:\n",
    "        print(\"Sorry, compilation failed\")\n",
    "        sys.exit(1)\n",
    "    print(\"Finished compilation.\")\n"
   ]
  },
  {
   "cell_type": "markdown",
   "metadata": {},
   "source": [
    "<a id='execute'></a>\n",
    "\n",
    "## Step 2.c: `Execute()` \\[Back to [top](#toc)\\]\n",
    "$$\\label{execute}$$\n",
    "\n",
    "The `Execute()` function takes the following inputs as **strings**\n",
    "* Name of the executable file, `main_C_output_file`,\n",
    "* **(Optional):** Any necessary arguments associated with the execuatble file output, `executable_output_arguments`, and \n",
    "* **(Optional):** Name of a file to store output during execution, `executable_output_file_name`.\n",
    "\n",
    "The `Execute()` function first removes any exitsing output files. It then begins to construct the script `execute_string` in order to execute the executable file that has been genrated by the `C_compile()` function. `execute_string` is built based on the function inputs and the operating system (OS) in use.\n",
    "\n",
    "Finally, it runs the actual execution, by passing the execution script `execute_string` on to the `Execute_input_string()` function, see [Step 2.d](#output)."
   ]
  },
  {
   "cell_type": "code",
   "execution_count": 5,
   "metadata": {
    "execution": {
     "iopub.execute_input": "2021-01-16T21:04:00.356004Z",
     "iopub.status.busy": "2021-01-16T21:04:00.355584Z",
     "iopub.status.idle": "2021-01-16T21:04:00.357965Z",
     "shell.execute_reply": "2021-01-16T21:04:00.357613Z"
    }
   },
   "outputs": [
    {
     "name": "stdout",
     "output_type": "stream",
     "text": [
      "Appending to cmdline_helper-validation.py\n"
     ]
    }
   ],
   "source": [
    "%%writefile -a cmdline_helper-validation.py\n",
    "\n",
    "\n",
    "# Execute(): Execute generated executable file, using taskset\n",
    "#            if available. Calls Execute_input_string() to\n",
    "#            redirect output from stdout & stderr to desired\n",
    "#            destinations.\n",
    "def Execute(executable, executable_output_arguments=\"\", file_to_redirect_stdout=os.devnull, verbose=True):\n",
    "    # Step 1: Delete old version of executable file\n",
    "    if file_to_redirect_stdout != os.devnull:\n",
    "        delete_existing_files(file_to_redirect_stdout)\n",
    "\n",
    "    # Step 2: Build the script for executing the desired executable\n",
    "    execute_string = \"\"\n",
    "    # When in Windows...\n",
    "    # https://stackoverflow.com/questions/1325581/how-do-i-check-if-im-running-on-windows-in-python\n",
    "    if os.name == \"nt\":\n",
    "        # ... do as the Windows do\n",
    "        # https://stackoverflow.com/questions/49018413/filenotfounderror-subprocess-popendir-windows-7\n",
    "        execute_prefix = \"cmd /c \" # Run with cmd /c executable [options] on Windows\n",
    "    else:\n",
    "        execute_prefix = \"./\"      # Run with ./executable [options] on Linux & Mac\n",
    "    taskset_exists = check_executable_exists(\"taskset\", error_if_not_found=False)\n",
    "    if taskset_exists:\n",
    "        execute_string += \"taskset -c 0\"\n",
    "        on_4900hs = False\n",
    "        if platform.system() == \"Linux\" and \\\n",
    "                \"AMD Ryzen 9 4900HS\" in str(subprocess.check_output(\"cat /proc/cpuinfo\", shell=True)):\n",
    "            on_4900hs = True\n",
    "        if not on_4900hs and getpass.getuser() != \"jovyan\": # on mybinder, username is jovyan, and taskset -c 0 is the fastest option.\n",
    "            # If not on mybinder and taskset exists:\n",
    "            has_HT_cores = False  # Does CPU have hyperthreading cores?\n",
    "            if platform.processor() != '': # If processor string returns null, then assume CPU does not support hyperthreading.\n",
    "                                           # This will yield correct behavior on ARM (e.g., cell phone) CPUs.\n",
    "                has_HT_cores=True\n",
    "            if has_HT_cores == True:\n",
    "                # NOTE: You will observe a speed-up by using only *PHYSICAL* (as opposed to logical/hyperthreading) cores:\n",
    "                N_cores_to_use = int(multiprocessing.cpu_count()/2) # To account for hyperthreading cores\n",
    "            else:\n",
    "                N_cores_to_use = int(multiprocessing.cpu_count()) # Use all cores if none are hyperthreading cores.\n",
    "                                                                  # This will happen on ARM (e.g., cellphone) CPUs\n",
    "            for i in range(N_cores_to_use-1):\n",
    "                execute_string += \",\"+str(i+1)\n",
    "        if on_4900hs:\n",
    "            execute_string = \"taskset -c 1,3,5,7,9,11,13,15\"\n",
    "        execute_string += \" \"\n",
    "    execute_string += execute_prefix+executable+\" \"+executable_output_arguments\n",
    "\n",
    "    # Step 3: Execute the desired executable\n",
    "    Execute_input_string(execute_string, file_to_redirect_stdout, verbose)"
   ]
  },
  {
   "cell_type": "markdown",
   "metadata": {},
   "source": [
    "<a id='output'></a>\n",
    "\n",
    "## Step 2.d:  `Execute_input_string()` \\[Back to [top](#toc)\\]\n",
    "$$\\label{output}$$\n",
    "\n",
    "The `Execute_input_string()` function takes the following inputs as strings\n",
    "* The script to be executed, `input_string`, and\n",
    "* An output file name for any needed redirects, `executable_output_file_name`. \n",
    "\n",
    "The `Execute_input_string()` executes a script, outputting `stderr` to the screen and redirecting any additional outputs from the executable to the specified `executable_output_file_name`. \n"
   ]
  },
  {
   "cell_type": "code",
   "execution_count": 6,
   "metadata": {
    "execution": {
     "iopub.execute_input": "2021-01-16T21:04:00.360658Z",
     "iopub.status.busy": "2021-01-16T21:04:00.360243Z",
     "iopub.status.idle": "2021-01-16T21:04:00.362589Z",
     "shell.execute_reply": "2021-01-16T21:04:00.362235Z"
    }
   },
   "outputs": [
    {
     "name": "stdout",
     "output_type": "stream",
     "text": [
      "Appending to cmdline_helper-validation.py\n"
     ]
    }
   ],
   "source": [
    "%%writefile -a cmdline_helper-validation.py\n",
    "\n",
    "# Execute_input_string(): Executes an input string and redirects\n",
    "#            output from stdout & stderr to desired destinations.\n",
    "def Execute_input_string(input_string, file_to_redirect_stdout=os.devnull, verbose=True):\n",
    "\n",
    "    if verbose:\n",
    "        print(\"(EXEC): Executing `\"+input_string+\"`...\")\n",
    "    start = time.time()\n",
    "    # https://docs.python.org/3/library/subprocess.html\n",
    "    if os.name != 'nt':\n",
    "        args = shlex.split(input_string)\n",
    "    else:\n",
    "        args = input_string\n",
    "\n",
    "    # https://stackoverflow.com/questions/18421757/live-output-from-subprocess-command\n",
    "    filename = \"tmp.txt\"\n",
    "    with io.open(filename, 'w') as writer, io.open(filename, 'rb', buffering=-1) as reader, io.open(file_to_redirect_stdout, 'wb') as rdirect:\n",
    "        process = subprocess.Popen(args, stdout=rdirect, stderr=writer)\n",
    "        while process.poll() is None:\n",
    "            # https://stackoverflow.com/questions/21689365/python-3-typeerror-must-be-str-not-bytes-with-sys-stdout-write/21689447\n",
    "            sys.stdout.write(reader.read().decode('utf-8'))\n",
    "            time.sleep(0.2)\n",
    "        # Read the remaining\n",
    "        sys.stdout.write(reader.read().decode('utf-8'))\n",
    "    delete_existing_files(filename)\n",
    "    end = time.time()\n",
    "    if verbose:\n",
<<<<<<< HEAD
    "        print(\"(BENCH): Finished executing in \"+'{:#.2f}'.format(round(end-start, 2))+\" seconds.\")"
=======
    "        print(\"(BENCH): Finished executing in \"+'{:.2f}'.format(round(end-start, 2))+\" seconds.\")"
>>>>>>> 688004b6
   ]
  },
  {
   "cell_type": "markdown",
   "metadata": {},
   "source": [
    "<a id='delete'></a>\n",
    "\n",
    "## Step 2.e:  `delete_existing_files()` & `mkdir()` \\[Back to [top](#toc)\\]\n",
    "$$\\label{delete}$$\n",
    "\n",
    "The `delete_existing_files()` function takes a string, `file_or_wildcard`, as input.\n",
    "\n",
    "`delete_existing_files()` deletes any existing files that match the pattern given by `file_or_wildcard`. Deleting files is important when running the same code multiple times, ensuring that you're not reusing old data from a previous run, or seeing the same plot from a previous output. \n",
    "\n",
    "The `mkdir()` function makes a directory if it does not yet exist. It passes the input string \"newpath\" through `os.path.join()` to ensure that forward slashes are replaced by backslashes in Windows environments."
   ]
  },
  {
   "cell_type": "code",
   "execution_count": 7,
   "metadata": {
    "execution": {
     "iopub.execute_input": "2021-01-16T21:04:00.365232Z",
     "iopub.status.busy": "2021-01-16T21:04:00.364830Z",
     "iopub.status.idle": "2021-01-16T21:04:00.367324Z",
     "shell.execute_reply": "2021-01-16T21:04:00.366875Z"
    }
   },
   "outputs": [
    {
     "name": "stdout",
     "output_type": "stream",
     "text": [
      "Appending to cmdline_helper-validation.py\n"
     ]
    }
   ],
   "source": [
    "%%writefile -a cmdline_helper-validation.py\n",
    "\n",
    "# delete_existing_files(file_or_wildcard):\n",
    "#          Runs del file_or_wildcard in Windows, or\n",
    "#                rm file_or_wildcard in Linux/MacOS\n",
    "def delete_existing_files(file_or_wildcard):\n",
    "    delete_string = \"\"\n",
    "    if os.name == \"nt\":\n",
    "        delete_string += \"del \" + file_or_wildcard\n",
    "    else:\n",
    "        delete_string += \"rm -f \" + file_or_wildcard\n",
    "    os.system(delete_string)\n",
    "\n",
    "# https://stackoverflow.com/questions/1274405/how-to-create-new-folder\n",
    "def mkdir(newpath):\n",
    "    if not os.path.exists(os.path.join(newpath)):\n",
    "        os.makedirs(os.path.join(newpath))"
   ]
  },
  {
   "cell_type": "code",
   "execution_count": 8,
   "metadata": {
    "execution": {
     "iopub.execute_input": "2021-01-16T21:04:00.369986Z",
     "iopub.status.busy": "2021-01-16T21:04:00.369583Z",
     "iopub.status.idle": "2021-01-16T21:04:00.372026Z",
     "shell.execute_reply": "2021-01-16T21:04:00.371622Z"
    }
   },
   "outputs": [
    {
     "name": "stdout",
     "output_type": "stream",
     "text": [
      "Appending to cmdline_helper-validation.py\n"
     ]
    }
   ],
   "source": [
    "%%writefile -a cmdline_helper-validation.py\n",
    "\n",
    "# TO BE RUN ONLY FROM nrpytutorial or nrpytutorial/subdir/\n",
    "def output_Jupyter_notebook_to_LaTeXed_PDF(notebookname, verbose=True):\n",
    "    in_nrpytutorial_rootdir = os.getcwd().split(\"/\")[-1] == \"nrpytutorial\"\n",
    "    if sys.version_info[0] == 3:\n",
    "        location_of_template_file = \".\"\n",
    "        if not in_nrpytutorial_rootdir:\n",
    "            location_of_template_file = \"..\"\n",
    "        Execute_input_string(r\"jupyter nbconvert --to latex --template=\"\n",
    "                             +os.path.join(location_of_template_file, \"nbconvert_latex_settings\")\n",
    "                             +r\" --log-level='WARN' \"+notebookname+\".ipynb\",verbose=False)\n",
    "    else:\n",
    "        Execute_input_string(r\"jupyter nbconvert --to latex --log-level='WARN' \"+notebookname+\".ipynb\",verbose=False)\n",
    "    for _i in range(3):  # _i is an unused variable.\n",
    "        Execute_input_string(r\"pdflatex -interaction=batchmode \"+notebookname+\".tex\",verbose=False)\n",
    "    delete_existing_files(notebookname+\".out \"+notebookname+\".aux \"+notebookname+\".log\")\n",
    "    if verbose:\n",
    "        import textwrap\n",
    "        wrapper = textwrap.TextWrapper(initial_indent=\"\",subsequent_indent=\"    \",width=75)\n",
    "        print(wrapper.fill(\"Created \"+notebookname+\".tex, and compiled LaTeX file to PDF file \"+notebookname+\".pdf\"))"
   ]
  },
  {
   "cell_type": "markdown",
   "metadata": {},
   "source": [
    "<a id='code_validation'></a>\n",
    "\n",
    "# Step 3: Code Validation against `cmdline_helper.py` NRPy+ module \\[Back to [top](#toc)\\]\n",
    "$$\\label{code_validation}$$\n",
    "\n",
    "To validate the code in this tutorial we check for agreement between the files\n",
    "\n",
    "1. `cmdline_helper-validation.py` (written in this tutorial) and\n",
    "1. the NRPy+ [cmdline_helper.py](../edit/cmdline_helper.py) module\n"
   ]
  },
  {
   "cell_type": "code",
   "execution_count": 9,
   "metadata": {
    "execution": {
     "iopub.execute_input": "2021-01-16T21:04:00.376033Z",
     "iopub.status.busy": "2021-01-16T21:04:00.375633Z",
     "iopub.status.idle": "2021-01-16T21:04:00.378435Z",
     "shell.execute_reply": "2021-01-16T21:04:00.378088Z"
    }
   },
   "outputs": [
    {
     "name": "stdout",
     "output_type": "stream",
     "text": [
      "Printing difference between original cmdline_helper.py and this code, cmdline_helper-validation.py.\n",
      "No difference. TEST PASSED!\n"
     ]
    }
   ],
   "source": [
    "import difflib\n",
    "import sys\n",
    "def trim_lines(lines):\n",
    "    new_lines=[]\n",
    "    for line in lines:\n",
    "        x = line.rstrip()\n",
    "        if x != '':\n",
    "             new_lines += [x]\n",
    "    return new_lines\n",
    "\n",
    "print(\"Printing difference between original cmdline_helper.py and this code, cmdline_helper-validation.py.\")\n",
    "# Open the files to compare\n",
    "with open(\"cmdline_helper.py\") as file1, open(\"cmdline_helper-validation.py\") as file2:\n",
    "    # Read the lines of each file\n",
    "    file1_lines = trim_lines(file1.readlines())\n",
    "    file2_lines = trim_lines(file2.readlines())\n",
    "    num_diffs = 0\n",
    "    for line in difflib.unified_diff(file1_lines, file2_lines, fromfile=\"cmdline_helper.py\", tofile=\"cmdline_helper-validation.py\"):\n",
    "        sys.stdout.writelines(line)\n",
    "        num_diffs = num_diffs + 1\n",
    "    if num_diffs == 0:\n",
    "        print(\"No difference. TEST PASSED!\")\n",
    "    else:\n",
    "        print(\"ERROR: Disagreement found with .py file. See differences above.\")\n",
    "        sys.exit(1)"
   ]
  },
  {
   "cell_type": "markdown",
   "metadata": {},
   "source": [
    "<a id='latex_pdf_output'></a>\n",
    "\n",
    "# Step 4: Output this notebook to $\\LaTeX$-formatted PDF file \\[Back to [top](#toc)\\]\n",
    "$$\\label{latex_pdf_output}$$\n",
    "\n",
    "The following code cell converts this Jupyter notebook into a proper, clickable $\\LaTeX$-formatted PDF file. After the cell is successfully run, the generated PDF may be found in the root NRPy+ tutorial directory, with filename\n",
    "[Tutorial-cmdline_helper.pdf](Tutorial-cmdline_helper.pdf). (Note that clicking on this link may not work; you may need to open the PDF file through another means.)"
   ]
  },
  {
   "cell_type": "code",
   "execution_count": 10,
   "metadata": {
    "execution": {
     "iopub.execute_input": "2021-01-16T21:04:00.380697Z",
     "iopub.status.busy": "2021-01-16T21:04:00.380303Z",
     "iopub.status.idle": "2021-01-16T21:04:02.621274Z",
     "shell.execute_reply": "2021-01-16T21:04:02.621779Z"
    }
   },
   "outputs": [
    {
     "name": "stdout",
     "output_type": "stream",
     "text": [
      "Created Tutorial-cmdline_helper.tex, and compiled LaTeX file to PDF file\n",
      "    Tutorial-cmdline_helper.pdf\n"
     ]
    }
   ],
   "source": [
    "import cmdline_helper as cmd    # NRPy+: Multi-platform Python command-line interface\n",
    "cmd.output_Jupyter_notebook_to_LaTeXed_PDF(\"Tutorial-cmdline_helper\")"
   ]
  }
 ],
 "metadata": {
  "kernelspec": {
   "display_name": "Python 3 (ipykernel)",
   "language": "python",
   "name": "python3"
  },
  "language_info": {
   "codemirror_mode": {
    "name": "ipython",
    "version": 3
   },
   "file_extension": ".py",
   "mimetype": "text/x-python",
   "name": "python",
   "nbconvert_exporter": "python",
   "pygments_lexer": "ipython3",
   "version": "3.10.4"
  }
 },
 "nbformat": 4,
 "nbformat_minor": 2
}<|MERGE_RESOLUTION|>--- conflicted
+++ resolved
@@ -518,11 +518,7 @@
     "    delete_existing_files(filename)\n",
     "    end = time.time()\n",
     "    if verbose:\n",
-<<<<<<< HEAD
-    "        print(\"(BENCH): Finished executing in \"+'{:#.2f}'.format(round(end-start, 2))+\" seconds.\")"
-=======
     "        print(\"(BENCH): Finished executing in \"+'{:.2f}'.format(round(end-start, 2))+\" seconds.\")"
->>>>>>> 688004b6
    ]
   },
   {
