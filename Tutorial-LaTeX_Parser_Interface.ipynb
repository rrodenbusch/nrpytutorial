--- conflicted
+++ resolved
@@ -75,18 +75,7 @@
   {
    "cell_type": "code",
    "execution_count": 1,
-<<<<<<< HEAD
-   "metadata": {},
-=======
-   "metadata": {
-    "execution": {
-     "iopub.execute_input": "2021-03-07T17:14:13.541660Z",
-     "iopub.status.busy": "2021-03-07T17:14:13.540719Z",
-     "iopub.status.idle": "2021-03-07T17:14:13.865090Z",
-     "shell.execute_reply": "2021-03-07T17:14:13.865573Z"
-    }
-   },
->>>>>>> 6af1afba
+   "metadata": {},
    "outputs": [],
    "source": [
     "from parse_latex import *\n",
