--- conflicted
+++ resolved
@@ -696,11 +696,7 @@
  ],
  "metadata": {
   "kernelspec": {
-<<<<<<< HEAD
-   "display_name": "Python 3",
-=======
    "display_name": "Python 3 (ipykernel)",
->>>>>>> 51168036
    "language": "python",
    "name": "python3"
   },
@@ -714,11 +710,7 @@
    "name": "python",
    "nbconvert_exporter": "python",
    "pygments_lexer": "ipython3",
-<<<<<<< HEAD
-   "version": "3.7.3"
-=======
    "version": "3.10.0rc2"
->>>>>>> 51168036
   }
  },
  "nbformat": 4,
